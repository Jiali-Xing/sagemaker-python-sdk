# Changelog

<<<<<<< HEAD
## v2.0.0.rc1 (2020-07-08)

### Breaking Changes

 * Move StreamDeserializer to sagemaker.deserializers
 * Move StringDeserializer to sagemaker.deserializers
 * rename record_deserializer to RecordDeserializer
 * remove "train_" where redundant in parameter/variable names
 * Add BytesDeserializer
 * rename image to image_uri
 * rename image_name to image_uri
 * create new inference resources during model.deploy() and model.transformer()
 * rename session parameter to sagemaker_session in S3 utility classes
 * rename distributions to distribution in TF/MXNet estimators
 * deprecate update_endpoint arg in deploy()
 * create new inference resources during estimator.deploy() or estimator.transformer()
 * deprecate delete_endpoint() for estimators and HyperparameterTuner
 * refactor Predictor attribute endpoint to endpoint_name
 * make instance_type optional for Airflow model configs
 * refactor name of RealTimePredictor to Predictor
 * remove check for Python 2 string in sagemaker.predictor._is_sequence_like()
 * deprecate sagemaker.utils.to_str()
 * drop Python 2 support

### Features

 * add BaseSerializer and BaseDeserializer
 * add Predictor.update_endpoint()

### Bug Fixes and Other Changes

 * handle "train_*" renames in v2 migration tool
 * handle image_uri rename for Session methods in v2 migration tool
 * Update BytesDeserializer accept header
 * handle image_uri rename for estimators and models in v2 migration tool
 * handle image_uri rename in Airflow model config functions in v2 migration tool
 * update migration tool for S3 utility functions
 * set _current_job_name and base_tuning_job_name in HyperparameterTuner.attach()
 * infer base name from job name in estimator.attach()
 * ensure generated names are < 63 characters when deploying compiled models
 * add TF migration documentation to error message

### Documentation Changes

 * update documentation with v2.0.0.rc1 changes
 * remove 'train_*' prefix from estimator parameters
 * update documentation for image_name/image --> image_uri

### Testing and Release Infrastructure

 * refactor matching logic in v2 migration tool
 * add cli modifier for RealTimePredictor and derived classes
 * change coverage settings to reduce intermittent errors
 * clean up pickle.load logic in integ tests
 * use fixture for Python version in framework integ tests
 * remove assumption of Python 2 unit test runs
=======
## v1.72.0 (2020-07-29)

### Features

 * Neo: Add Granular Target Description support for compilation

### Documentation Changes

 * Add xgboost doc on bring your own model
 * fix typos on processing docs

## v1.71.1 (2020-07-27)

### Bug Fixes and Other Changes

 * remove redundant information from the user_agent string.

### Testing and Release Infrastructure

 * use unique model name in TFS integ tests
 * use pytest-cov instead of coverage

## v1.71.0 (2020-07-23)

### Features

 * Add mpi support for mxnet estimator api

### Bug Fixes and Other Changes

 * use 'sagemaker' logger instead of root logger
 * account for "py36" and "py37" in image tag parsing

## v1.70.2 (2020-07-22)

### Bug Fixes and Other Changes

 * convert network_config in processing_config to dict

### Documentation Changes

 * Add ECR URI Estimator example

## v1.70.1 (2020-07-21)

### Bug Fixes and Other Changes

 * Nullable fields in processing_config

## v1.70.0 (2020-07-20)

### Features

 * Add model monitor support for us-gov-west-1
 * support TFS 2.2

### Bug Fixes and Other Changes

 * reshape Artifacts into data frame in ExperimentsAnalytics

### Documentation Changes

 * fix MXNet version info for requirements.txt support

## v1.69.0 (2020-07-09)

### Features

 * Add ModelClientConfig Fields for Batch Transform

### Documentation Changes

 * add KFP Processing component
>>>>>>> e774fcf3

## v1.68.0 (2020-07-07)

### Features

 * add spot instance support for AlgorithmEstimator

### Documentation Changes

 * add xgboost documentation for inference

## v1.67.1.post0 (2020-07-01)

### Documentation Changes

 * add Step Functions SDK info

## v1.67.1 (2020-06-30)

### Bug Fixes and Other Changes

 * add deprecation warnings for estimator.delete_endpoint() and tuner.delete_endpoint()

## v1.67.0 (2020-06-29)

### Features

 * Apache Airflow integration for SageMaker Processing Jobs

### Bug Fixes and Other Changes

 * fix punctuation in warning message

### Testing and Release Infrastructure

 * address warnings about pytest custom marks, error message checking, and yaml loading
 * mark long-running cron tests
 * fix tox test dependencies and bump coverage threshold to 86%

## v1.66.0 (2020-06-25)

### Features

 * add 3.8 as supported python version

### Testing and Release Infrastructure

 * upgrade airflow to latest stable version
 * update feature request issue template

## v1.65.1.post1 (2020-06-24)

### Testing and Release Infrastructure

 * add py38 to buildspecs

## v1.65.1.post0 (2020-06-22)

### Documentation Changes

 * document that Local Mode + local code doesn't support dependencies arg

### Testing and Release Infrastructure

 * upgrade Sphinx to 3.1.1

## v1.65.1 (2020-06-18)

### Bug Fixes and Other Changes

 * remove include_package_data=True from setup.py

### Documentation Changes

 * add some clarification to Processing docs

### Testing and Release Infrastructure

 * specify what kinds of clients in PR template

## v1.65.0 (2020-06-17)

### Features

 * support for describing hyperparameter tuning job

### Bug Fixes and Other Changes

 * update distributed GPU utilization warning message
 * set logs to False if wait is False in AutoML
 * workflow passing spot training param to training job

## v2.0.0.rc0 (2020-06-17)

### Breaking Changes

 * remove estimator parameters for TF legacy mode
 * remove legacy `TensorFlowModel` and `TensorFlowPredictor` classes
 * force image URI to be passed for legacy TF images
 * rename `sagemaker.tensorflow.serving` to `sagemaker.tensorflow.model`
 * require `framework_version` and `py_version` for framework estimator and model classes
 * change `Model` parameter order to make `model_data` optional

### Bug Fixes and Other Changes

 * add v2 migration tool

### Documentation Changes

 * update TF documentation to reflect breaking changes and how to upgrade
 * start v2 usage and migration documentation

### Testing and Release Infrastructure

 * remove scipy from dependencies
 * remove TF from optional dependencies

## v1.64.1 (2020-06-16)

### Bug Fixes and Other Changes

 * include py38 tox env and some dependency upgrades

## v1.64.0 (2020-06-15)

### Features

 * add support for SKLearn 0.23

## v1.63.0 (2020-06-12)

### Features

 * Allow selecting inference response content for automl generated models
 * Support for multi variant endpoint invocation with target variant param

### Documentation Changes

 * improve docstring and remove unavailable links

## v1.62.0 (2020-06-11)

### Features

 * Support for multi variant endpoint invocation with target variant param

### Bug Fixes and Other Changes

 * Revert "feature: Support for multi variant endpoint invocation with target variant param (#1571)"
 * make instance_type optional for prepare_container_def
 * docs: workflows navigation

### Documentation Changes

 * fix typo in MXNet documentation

## v1.61.0 (2020-06-09)

### Features

 * Use boto3 DEFAULT_SESSION when no boto3 session specified.

### Bug Fixes and Other Changes

 * remove v2 Session warnings
 * upgrade smdebug-rulesconfig to 0.1.4
 * explicitly handle arguments in create_model for sklearn and xgboost

## v1.60.2 (2020-05-29)

### Bug Fixes and Other Changes

 * [doc] Added Amazon Components for Kubeflow Pipelines

## v1.60.1.post0 (2020-05-28)

### Documentation Changes

 * clarify that entry_point must be in the root of source_dir (if applicable)

## v1.60.1 (2020-05-27)

### Bug Fixes and Other Changes

 * refactor the navigation

### Documentation Changes

 * fix undoc directive; removes extra tabs

## v1.60.0.post0 (2020-05-26)

### Documentation Changes

 * remove some duplicated documentation from main README
 * fix TF requirements.txt documentation

## v1.60.0 (2020-05-25)

### Features

 * support TensorFlow training 2.2

### Bug Fixes and Other Changes

 * blacklist unknown xgboost image versions
 * use format strings instead of os.path.join for S3 URI in S3Downloader

### Documentation Changes

 * consolidate framework version and image information

## v1.59.0 (2020-05-21)

### Features

 * MXNet elastic inference support

### Bug Fixes and Other Changes

 * add Batch Transform data processing options to Airflow config
 * add v2 warning messages
 * don't try to use local output path for KMS key in Local Mode

### Documentation Changes

 * add instructions for how to enable 'local code' for Local Mode

## v1.58.4 (2020-05-20)

### Bug Fixes and Other Changes

 * update AutoML default max_candidate value to use the service default
 * add describe_transform_job in session class

### Documentation Changes

 * clarify support for requirements.txt in Tensorflow docs

### Testing and Release Infrastructure

 * wait for DisassociateTrialComponent to take effect in experiment integ test cleanup

## v1.58.3 (2020-05-19)

### Bug Fixes and Other Changes

 * update DatasetFormat key name for sagemakerCaptureJson

### Documentation Changes

 * update Processing job max_runtime_in_seconds docstring

## v1.58.2.post0 (2020-05-18)

### Documentation Changes

 * specify S3 source_dir needs to point to a tar file
 * update PyTorch BYOM topic

## v1.58.2 (2020-05-13)

### Bug Fixes and Other Changes

 * address flake8 error

## v1.58.1 (2020-05-11)

### Bug Fixes and Other Changes

 * upgrade boto3 to 1.13.6

## v1.58.0 (2020-05-08)

### Features

 * support inter container traffic encryption for processing jobs

### Documentation Changes

 * add note that v2.0.0 plans have been posted

## v1.57.0 (2020-05-07)

### Features

 * add tensorflow training 1.15.2 py37 support
 * PyTorch 1.5.0 support

## v1.56.3 (2020-05-06)

### Bug Fixes and Other Changes

 * update xgboost latest image version

## v1.56.2 (2020-05-05)

### Bug Fixes and Other Changes

 * training_config returns MetricDefinitions
 * preserve inference script in model repack.

### Testing and Release Infrastructure

 * support Python 3.7

## v1.56.1.post1 (2020-04-29)

### Documentation Changes

 * document model.tar.gz structure for MXNet and PyTorch
 * add documentation for EstimatorBase parameters missing from docstring

## v1.56.1.post0 (2020-04-28)

### Testing and Release Infrastructure

 * add doc8 check for documentation files

## v1.56.1 (2020-04-27)

### Bug Fixes and Other Changes

 * add super() call in Local Mode DataSource subclasses
 * fix xgboost image incorrect latest version warning
 * allow output_path without trailing slash in Local Mode training jobs
 * allow S3 folder input to contain a trailing slash in Local Mode

### Documentation Changes

 * Add namespace-based setup for SageMaker Operators for Kubernetes
 * Add note about file URLs for Estimator methods in Local Mode

## v1.56.0 (2020-04-24)

### Features

 * add EIA support for TFS 1.15.0 and 2.0.0

### Bug Fixes and Other Changes

 * use format strings intead of os.path.join for Unix paths for Processing Jobs

## v1.55.4 (2020-04-17)

### Bug Fixes and Other Changes

 * use valid encryption key arg for S3 downloads
 * update sagemaker pytorch containers to external link
 * allow specifying model name when creating a Transformer from an Estimator
 * allow specifying model name in create_model() for TensorFlow, SKLearn, and XGBoost
 * allow specifying model name in create_model() for Chainer, MXNet, PyTorch, and RL

### Documentation Changes

 * fix wget endpoints
 * add Adobe Analytics; upgrade Sphinx and docs environment
 * Explain why default model_fn loads PyTorch-EI models to CPU by default
 * Set theme in conf.py
 * correct transform()'s wait default value to "False"

### Testing and Release Infrastructure

 * move unit tests for updating an endpoint to test_deploy.py
 * move Neo unit tests to a new file and directly use the Model class
 * move Model.deploy unit tests to separate file
 * add Model unit tests for delete_model and enable_network_isolation
 * skip integ tests in PR build if only unit tests are modified
 * add Model unit tests for prepare_container_def and _create_sagemaker_model
 * use Model class for model deployment unit tests
 * split model unit tests by Model, FrameworkModel, and ModelPackage
 * add Model unit tests for all transformer() params
 * add TF batch transform integ test with KMS and network isolation
 * use pytest fixtures in batch transform integ tests to train and upload to S3 only once
 * improve unit tests for creating Transformers and transform jobs
 * add PyTorch + custom model bucket batch transform integ test

## v1.55.3 (2020-04-08)

### Bug Fixes and Other Changes

 * remove .strip() from batch transform
 * allow model with network isolation when creating a Transformer from an Estimator
 * add enable_network_isolation to EstimatorBase

## v1.55.2 (2020-04-07)

### Bug Fixes and Other Changes

 * use .format instead of os.path.join for Processing S3 paths.

### Testing and Release Infrastructure

 * use m5.xlarge instances for "ap-northeast-1" region integ tests.

## v1.55.1 (2020-04-06)

### Bug Fixes and Other Changes

 * correct local mode behavior for CN regions

## v1.55.0.post0 (2020-04-06)

### Documentation Changes

 * fix documentation to provide working example.
 * add documentation for XGBoost
 * Correct comment in SKLearn Estimator about default Python version
 * document inferentia supported version
 * Merge Amazon Sagemaker Operators for Kubernetes and Kubernetes Jobs pages

### Testing and Release Infrastructure

 * turn on warnings as errors for docs builds

## v1.55.0 (2020-03-31)

### Features

 * support cn-north-1 and cn-northwest-1

## v1.54.0 (2020-03-31)

### Features

 * inferentia support

## v1.53.0 (2020-03-30)

### Features

 * Allow setting S3 endpoint URL for Local Session

### Bug Fixes and Other Changes

 * Pass kwargs from create_model to Model constructors
 * Warn if parameter server is used with multi-GPU instance

## v1.52.1 (2020-03-26)

### Bug Fixes and Other Changes

 * Fix local _SageMakerContainer detached mode (aws#1374)

## v1.52.0.post0 (2020-03-25)

### Documentation Changes

 * Add docs for debugger job support in operator

## v1.52.0 (2020-03-24)

### Features

 * add us-gov-west-1 to neo supported regions

## v1.51.4 (2020-03-23)

### Bug Fixes and Other Changes

 * Check that session is a LocalSession when using local mode
 * add tflite to Neo-supported frameworks
 * ignore tags with 'aws:' prefix when creating an EndpointConfig based on an existing one
 * allow custom image when calling deploy or create_model with various frameworks

### Documentation Changes

 * fix description of default model_dir for TF
 * add more details about PyTorch eia

## v1.51.3 (2020-03-12)

### Bug Fixes and Other Changes

 * make repack_model only removes py file when new entry_point provided

## v1.51.2 (2020-03-11)

### Bug Fixes and Other Changes

 * handle empty inputs/outputs in ProcessingJob.from_processing_name()
 * use DLC images for GovCloud

### Testing and Release Infrastructure

 * generate test job name at test start instead of module start

## v1.51.1 (2020-03-10)

### Bug Fixes and Other Changes

 * skip pytorch ei test in unsupported regions

### Documentation Changes

 * correct MultiString/MULTI_STRING docstring

## v1.51.0 (2020-03-09)

### Features

 * pytorch 1.3.1 eia support

### Documentation Changes

 * Update Kubernetes Operator default tag
 * improve docstring for tuner.best_estimator()

## v1.50.18.post0 (2020-03-05)

### Documentation Changes

 * correct Estimator code_location default S3 path

## v1.50.18 (2020-03-04)

### Bug Fixes and Other Changes

 * change default compile model max run to 15 mins

## v1.50.17.post0 (2020-03-03)

### Testing and Release Infrastructure

 * fix PR builds to run on changes to their own buildspecs
 * programmatically determine partition based on region

## v1.50.17 (2020-02-27)

### Bug Fixes and Other Changes

 * upgrade framework versions

## v1.50.16 (2020-02-26)

### Bug Fixes and Other Changes

 * use sagemaker_session when initializing Constraints and Statistics
 * add sagemaker_session parameter to DataCaptureConfig
 * make AutoML.deploy use self.sagemaker_session by default

### Testing and Release Infrastructure

 * unset region during integ tests
 * use sagemaker_session fixture in all Airflow tests
 * remove remaining TF legacy mode integ tests

## v1.50.15 (2020-02-25)

### Bug Fixes and Other Changes

 * enable Neo integ tests

## v1.50.14.post0 (2020-02-24)

### Testing and Release Infrastructure

 * remove TF framework mode notebooks from PR build
 * don't create docker network for all integ tests

## v1.50.14 (2020-02-20)

### Bug Fixes and Other Changes

 * don't use os.path.join for S3 path when repacking TFS model
 * dynamically determine AWS domain based on region

## v1.50.13 (2020-02-19)

### Bug Fixes and Other Changes

 * allow download_folder to download file even if bucket is more restricted

### Testing and Release Infrastructure

 * configure pylint to recognize boto3 and botocore as third-party imports
 * add multiple notebooks to notebook PR build

## v1.50.12 (2020-02-17)

### Bug Fixes and Other Changes

 * enable network isolation for amazon estimators

### Documentation Changes

 * clarify channel environment variables in PyTorch documentation

## v1.50.11 (2020-02-13)

### Bug Fixes and Other Changes

 * fix HyperparameterTuner.attach for Marketplace algorithms
 * move requests library from required packages to test dependencies
 * create Session or LocalSession if not specified in Model

### Documentation Changes

 * remove hardcoded list of target devices in compile()
 * Fix typo with SM_MODEL_DIR, missing quotes

## v1.50.10.post0 (2020-02-12)

### Documentation Changes

 * add documentation guidelines to CONTRIBUTING.md
 * Removed section numbering

## v1.50.10 (2020-02-11)

### Bug Fixes and Other Changes

 * remove NEO_ALLOWED_TARGET_INSTANCE_FAMILY

## v1.50.9.post0 (2020-02-06)

### Documentation Changes

 * remove labels from issue templates

## v1.50.9 (2020-02-04)

### Bug Fixes and Other Changes

 * account for EI and version-based ECR repo naming in serving_image_uri()

### Documentation Changes

 * correct broken AutoML API documentation link
 * fix MXNet version lists

## v1.50.8 (2020-01-30)

### Bug Fixes and Other Changes

 * disable Debugger defaults in unsupported regions
 * modify session and kms_utils to check for S3 bucket before creation
 * update docker-compose and PyYAML dependencies
 * enable smdebug for Horovod (MPI) training setup
 * create lib dir for dependencies safely (only if it doesn't exist yet).
 * create the correct session for MultiDataModel

### Documentation Changes

 * update links to the local mode notebooks examples.
 * Remove outdated badges from README
 * update links to TF notebook examples to link to script mode examples.
 * clean up headings, verb tenses, names, etc. in MXNet overview
 * Update SageMaker operator Helm chart installation guide

### Testing and Release Infrastructure

 * choose faster notebook for notebook PR build
 * properly fail PR build if has-matching-changes fails
 * properly fail PR build if has-matching-changes fails

## v1.50.7 (2020-01-20)

### Bug fixes and other changes

 * do not use script for TFS when entry_point is not provided
 * remove usage of pkg_resources
 * update py2 warning message since python 2 is deprecated
 * cleanup experiments, trials, and trial components in integ tests

## v1.50.6.post0 (2020-01-20)

### Documentation changes

 * add additional information to Transformer class transform function doc string

## v1.50.6 (2020-01-18)

### Bug fixes and other changes

 * Append serving to model framework name for PyTorch, MXNet, and TensorFlow

## v1.50.5 (2020-01-17)

### Bug fixes and other changes

 * Use serving_image_uri for Airflow

### Documentation changes

 * revise Processing docstrings for formatting and class links
 * Add processing readthedocs

## v1.50.4 (2020-01-16)

### Bug fixes and other changes

 * Remove version number from default version comment
 * remove remaining instances of python-dateutil pin
 * upgrade boto3 and remove python-dateutil pin

### Documentation changes

 * Add issue templates and configure issue template chooser
 * Update error type in delete_endpoint docstring
 * add version requirement for using "requirements.txt" when serving an MXNet model
 * update container dependency versions for MXNet and PyTorch
 * Update supported versions of PyTorch

## v1.50.3 (2020-01-15)

### Bug fixes and other changes

 * ignore private Automatic Model Tuning hyperparameter when attaching AlgorithmEstimator

### Documentation changes

 * add Debugger API docs

## v1.50.2 (2020-01-14)

### Bug fixes and other changes

 * add tests to quick canary
 * honor 'wait' flag when updating endpoint
 * add default framework version warning message in Model classes
 * Adding role arn explanation for sagemaker role
 * allow predictor to be returned from AutoML.deploy()
 * add PR checklist item about unique_name_from_base()
 * use unique_name_from_base for multi-algo tuning test
 * update copyright year in license header

### Documentation changes

 * add version requirement for using "requirement.txt" when serving a PyTorch model
 * add SageMaker Debugger overview
 * clarify requirements.txt usage for Chainer, MXNet, and Scikit-learn
 * change "associate" to "create" for OpenID connector
 * fix typo and improve clarity on installing packages via "requirements.txt"

## v1.50.1 (2020-01-07)

### Bug fixes and other changes

 * fix PyTorchModel deployment crash on Windows
 * make PyTorch empty framework_version warning include the latest PyTorch version

## v1.50.0 (2020-01-06)

### Features

 * allow disabling debugger_hook_config

### Bug fixes and other changes

 * relax urllib3 and requests restrictions.
 * Add uri as return statement for upload_string_as_file_body
 * refactor logic in fw_utils and fill in docstrings
 * increase poll from 5 to 30 for DescribeEndpoint lambda.
 * fix test_auto_ml tests for regions without ml.c4.xlarge hosts.
 * fix test_processing for regions without m4.xlarge instances.
 * reduce test's describe frequency to eliminate throttling error.
 * Increase number of retries when describing an endpoint since tf-2.0 has larger images and takes longer to start.

### Documentation changes

 * generalize Model Monitor documentation from SageMaker Studio tutorial

## v1.49.0 (2019-12-23)

### Features

 * Add support for TF-2.0.0.
 * create ProcessingJob from ARN and from name

### Bug fixes and other changes

 * Make tf tests tf-1.15 and tf-2.0 compatible.

### Documentation changes

 * add Model Monitor documentation
 * add link to Amazon algorithm estimator parent class to clarify **kwargs

## v1.48.1 (2019-12-18)

### Bug fixes and other changes

 * use name_from_base in auto_ml.py but unique_name_from_base in tests.
 * make test's custom bucket include region and account name.
 * add Keras to the list of Neo-supported frameworks

### Documentation changes

 * add link to parent classes to clarify **kwargs
 * add link to framework-related parent classes to clarify **kwargs

## v1.48.0 (2019-12-17)

### Features

 * allow setting the default bucket in Session

### Bug fixes and other changes

 * set integration test parallelization to 512
 * shorten base job name to avoid collision
 * multi model integration test to create ECR repo with unique names to allow independent parallel executions

## v1.47.1 (2019-12-16)

### Bug fixes and other changes

 * Revert "feature: allow setting the default bucket in Session (#1168)"

### Documentation changes

 * add AutoML README
 * add missing classes to API docs

## v1.47.0 (2019-12-13)

### Features

 * allow setting the default bucket in Session

### Bug fixes and other changes

 * allow processing users to run code in s3

## v1.46.0 (2019-12-12)

### Features

 * support Multi-Model endpoints

### Bug fixes and other changes

 * update PR template with items about tests, regional endpoints, and API docs

## v1.45.2 (2019-12-10)

### Bug fixes and other changes

 * modify schedule cleanup to abide by latest validations
 * lower log level when getting execution role from a SageMaker Notebook
 * Fix "ValueError: too many values to unpack (expected 2)" is occurred in windows local mode
 * allow ModelMonitor and Processor to take IAM role names (in addition to ARNs)

### Documentation changes

 * mention that the entry_point needs to be named inference.py for tfs

## v1.45.1 (2019-12-06)

### Bug fixes and other changes

 * create auto ml job for tests that based on existing job
 * fixing py2 support for latest TF version
 * fix tags in deploy call for generic estimators
 * make multi algo integration test assertion less specific

## v1.45.0 (2019-12-04)

### Features

 * add support for TF 1.15.0, PyTorch 1.3.1 and MXNet 1.6rc0.
 * add S3Downloader.list(s3_uri) functionality
 * introduce SageMaker AutoML
 * wrap up Processing feature
 * add a few minor features to Model Monitoring
 * add enable_sagemaker_metrics flag
 * Amazon SageMaker Model Monitoring
 * add utils.generate_tensorboard_url function
 * Add jobs list to Estimator

### Bug fixes and other changes

 * remove unnecessary boto model files
 * update boto version to >=1.10.32
 * correct Debugger tests
 * fix bug in monitor.attach() for empty network_config
 * Import smdebug_rulesconfig from PyPI
 * bump the version to 1.45.0 (publishes 1.46.0) for re:Invent-2019
 * correct AutoML imports and expose current_job_name
 * correct Model Monitor eu-west-3 image name.
 * use DLC prod images
 * remove unused env variable for Model Monitoring
 * aws model update
 * rename get_debugger_artifacts to latest_job_debugger_artifacts
 * remove retain flag from update_endpoint
 * correct S3Downloader behavior
 * consume smdebug_ruleconfig .whl for ITs
 * disable DebuggerHook and Rules for TF distributions
 * incorporate smdebug_ruleconfigs pkg until availability in PyPI
 * remove pre/post scripts per latest validations
 * update rules_config .whl
 * remove py_version from SKLearnProcessor
 * AutoML improvements
 * stop overwriting custom rules volume and type
 * fix tests due to latest server-side validations
 * Minor processing changes
 * minor processing changes (instance_count + docs)
 * update api to latest
 * Eureka master
 * Add support for xgboost version 0.90-2
 * SageMaker Debugger revision
 * Add support for SageMaker Debugger [WIP]
 * Fix linear learner crash when num_class is string and predict type is `multiclass_classifier`
 * Additional Processing Jobs integration tests
 * Migrate to updated Processing Jobs API
 * Processing Jobs revision round 2
 * Processing Jobs revision
 * remove instance_pools parameter from tuner
 * Multi-Algorithm Hyperparameter Tuning Support
 * Import Processors in init files
 * Remove SparkML Processors and corresponding unit tests
 * Processing Jobs Python SDK support

## v1.44.4 (2019-12-02)

### Bug fixes and other changes

 * Documentation for Amazon Sagemaker Operators

## v1.44.3 (2019-11-26)

### Bug fixes and other changes

 * move sagemaker config loading to LocalSession since it is only used for local code support.

### Documentation changes

 * fix docstring wording.

## v1.44.2 (2019-11-25)

### Bug fixes and other changes

 * add pyyaml dependencies to the required list.

### Documentation changes

 * Correct info on code_location parameter

## v1.44.1 (2019-11-21)

### Bug fixes and other changes

 * Remove local mode dependencies from required.

## v1.44.0 (2019-11-21)

### Features

 * separating sagemaker dependencies into more use case specific installable components.

### Bug fixes and other changes

 * remove docker-compose as a required dependency.

## v1.43.5 (2019-11-18)

### Bug fixes and other changes

 * remove red from possible colors when streaming logs

## v1.43.4.post1 (2019-10-29)

### Documentation changes

 * clarify that source_dir can be an S3 URI

## v1.43.4.post0 (2019-10-28)

### Documentation changes

 * clarify how to use parameter servers with distributed MXNet training

## v1.43.4 (2019-10-24)

### Bug fixes and other changes

 * use regional endpoint for STS in builds and tests

### Documentation changes

 * update link to point to ReadTheDocs

## v1.43.3 (2019-10-23)

### Bug fixes and other changes

 * exclude regions for P2 tests

## v1.43.2 (2019-10-21)

### Bug fixes and other changes

 * add support for me-south-1 region

## v1.43.1 (2019-10-17)

### Bug fixes and other changes

 * validation args now use default framework_version for TensorFlow

## v1.43.0 (2019-10-16)

### Features

 * Add support for PyTorch 1.2.0

## v1.42.9 (2019-10-14)

### Bug fixes and other changes

 * use default bucket for checkpoint_s3_uri integ test
 * use sts regional endpoint when creating default bucket
 * use us-west-2 endpoint for sts in buildspec
 * take checkpoint_s3_uri and checkpoint_local_path in Framework class

## v1.42.8 (2019-10-10)

### Bug fixes and other changes

 * add kwargs to create_model for 1p to work with kms

## v1.42.7 (2019-10-09)

### Bug fixes and other changes

 * paginating describe log streams

## v1.42.6.post0 (2019-10-07)

### Documentation changes

 * model local mode

## v1.42.6 (2019-10-03)

### Bug fixes and other changes

 * update tfs documentation for requirements.txt
 * support content_type in FileSystemInput
 * allowing account overrides in special regions

## v1.42.5 (2019-10-02)

### Bug fixes and other changes

 * update using_mxnet.rst

## v1.42.4 (2019-10-01)

### Bug fixes and other changes

 * Revert "fix issue-987 error by adding instance_type in endpoint_name (#1058)"
 * fix issue-987 error by adding instance_type in endpoint_name

## v1.42.3 (2019-09-26)

### Bug fixes and other changes

 * preserve EnableNetworkIsolation setting in attach
 * enable kms support for repack_model
 * support binary by NoneSplitter.
 * stop CI unit test code checks from running in parallel

## v1.42.2 (2019-09-25)

### Bug fixes and other changes

 * re-enable airflow_config tests

## v1.42.1 (2019-09-24)

### Bug fixes and other changes

 * lazy import of tensorflow module
 * skip airflow_config tests as they're blocking the release build
 * skip lda tests in regions that does not support it.
 * add airflow_config tests to canaries
 * use correct STS endpoint for us-iso-east-1

## v1.42.0 (2019-09-20)

### Features

 * add estimator preparation to airflow configuration

### Bug fixes and other changes

 * correct airflow workflow for BYO estimators.

## v1.41.0 (2019-09-20)

### Features

 * enable sklearn for network isolation mode

## v1.40.2 (2019-09-19)

### Bug fixes and other changes

 * use new ECR images in us-iso-east-1 for TF and MXNet

## v1.40.1 (2019-09-18)

### Bug fixes and other changes

 * expose kms_key parameter for deploying from training and hyperparameter tuning jobs

### Documentation changes

 * Update sklearn default predict_fn

## v1.40.0 (2019-09-17)

### Features

 * add support to TF 1.14 serving with elastic accelerator.

## v1.39.4 (2019-09-17)

### Bug fixes and other changes

 * pass enable_network_isolation when creating TF and SKLearn models

## v1.39.3 (2019-09-16)

### Bug fixes and other changes

 * expose vpc_config_override in transformer() methods
 * use Estimator.create_model in Estimator.transformer

## v1.39.2 (2019-09-11)

### Bug fixes and other changes

 * pass enable_network_isolation in Estimator.create_model
 * use p2 instead of p3 for the Horovod test

## v1.39.1 (2019-09-10)

### Bug fixes and other changes

 * copy dependencies into new folder when repacking model
 * make get_caller_identity_arn get role from DescribeNotebookInstance
 * add https to regional STS endpoint
 * clean up git support integ tests

## v1.39.0 (2019-09-09)

### Features

 * Estimator.fit like logs for transformer
 * handler for stopping transform job

### Bug fixes and other changes

 * remove hardcoded creds from integ test
 * remove hardcoded creds from integ test
 * Fix get_image_uri warning log for default xgboost version.
 * add enable_network_isolation to generic Estimator class
 * use regional endpoint when creating AWS STS client
 * update Sagemaker Neo regions
 * use cpu_instance_type fixture for stop_transform_job test
 * hyperparameter tuning with spot instances and checkpoints
 * skip efs and fsx integ tests in all regions

### Documentation changes

 * clarify some Local Mode limitations

## v1.38.6 (2019-09-04)

### Bug fixes and other changes

 * update: disable efs fsx integ tests in non-pdx regions
 * fix canary test failure issues
 * use us-east-1 for PR test runs

### Documentation changes

 * updated description for "accept" parameter in batch transform

## v1.38.5 (2019-09-02)

### Bug fixes and other changes

 * clean up resources created by file system set up when setup fails

## v1.38.4 (2019-08-29)

### Bug fixes and other changes

 * skip EFS tests until they are confirmed fixed.

### Documentation changes

 * add note to CONTRIBUTING to clarify automated formatting
 * add checkpoint section to using_mxnet topic

## v1.38.3 (2019-08-28)

### Bug fixes and other changes

 * change AMI ids in tests to be dynamic based on regions

## v1.38.2 (2019-08-27)

### Bug fixes and other changes

 * skip efs tests in non us-west-2 regions
 * refactor tests to use common retry method

## v1.38.1 (2019-08-26)

### Bug fixes and other changes

 * update py2 warning message
 * add logic to use asimov image for TF 1.14 py2

### Documentation changes

 * changed EFS directory path instructions in documentation and Docstrings

## v1.38.0 (2019-08-23)

### Features

 * support training inputs from EFS and FSx

## v1.37.2 (2019-08-20)

### Bug fixes and other changes

 * Add support for Managed Spot Training and Checkpoint support
 * Integration Tests now dynamically checks AZs

## v1.37.1 (2019-08-19)

### Bug fixes and other changes

 * eliminate dependency on mnist dataset website

### Documentation changes

 * refactor using_sklearn and fix minor errors in using_pytorch and using_chainer

## v1.37.0 (2019-08-15)

### Features

 * add XGBoost Estimator as new framework

### Bug fixes and other changes

 * fix tests for new regions
 * add update_endpoint for PipelineModel

### Documentation changes

 * refactor the using Chainer topic

## v1.36.4 (2019-08-13)

### Bug fixes and other changes

 * region build from staging pr

### Documentation changes

 * Refactor Using PyTorch topic for consistency

## v1.36.3 (2019-08-13)

### Bug fixes and other changes

 * fix integration test failures masked by timeout bug
 * prevent multiple values error in sklearn.transformer()
 * model.transformer() passes tags to create_model()

## v1.36.2 (2019-08-12)

### Bug fixes and other changes

 * rework CONTRIBUTING.md to include a development workflow

## v1.36.1 (2019-08-08)

### Bug fixes and other changes

 * prevent integration test's timeout functions from hiding failures

### Documentation changes

 * correct typo in using_sklearn.rst

## v1.36.0 (2019-08-07)

### Features

 * support for TensorFlow 1.14

### Bug fixes and other changes

 * ignore FI18 flake8 rule
 * allow Airflow enabled estimators to use absolute path entry_point

## v1.35.1 (2019-08-01)

### Bug fixes and other changes

 * update sklearn document to include 3p dependency installation

### Documentation changes

 * refactor and edit using_mxnet topic

## v1.35.0 (2019-07-31)

### Features

 * allow serving image to be specified when calling MXNet.deploy

## v1.34.3 (2019-07-30)

### Bug fixes and other changes

 * waiting for training tags to propagate in the test

## v1.34.2 (2019-07-29)

### Bug fixes and other changes

 * removing unnecessary tests cases
 * Replaced generic ValueError with custom subclass when reporting unexpected resource status

### Documentation changes

 * correct wording for Cloud9 environment setup instructions

## v1.34.1 (2019-07-23)

### Bug fixes and other changes

 * enable line-too-long Pylint check
 * improving Chainer integ tests
 * update TensorFlow script mode dependency list
 * improve documentation of some functions
 * update PyTorch version
 * allow serving script to be defined for deploy() and transformer() with frameworks
 * format and add missing docstring placeholders
 * add MXNet 1.4.1 support

### Documentation changes

 * add instructions for setting up Cloud9 environment.
 * update using_tensorflow topic

## v1.34.0 (2019-07-18)

### Features

 * Git integration for CodeCommit
 * deal with credentials for Git support for GitHub

### Bug fixes and other changes

 * modify TODO on disabled Pylint check
 * enable consider-using-ternary Pylint check
 * enable chained-comparison Pylint check
 * enable too-many-public-methods Pylint check
 * enable consider-using-in Pylint check
 * set num_processes_per_host only if provided by user
 * fix attach for 1P algorithm estimators
 * enable ungrouped-imports Pylint check
 * enable wrong-import-order Pylint check
 * enable attribute-defined-outside-init Pylint check
 * enable consider-merging-isinstance Pylint check
 * enable inconsistent-return-statements Pylint check
 * enable simplifiable-if-expression pylint checks
 * fix list serialization for 1P algos
 * enable no-else-return and no-else-raise pylint checks
 * enable unidiomatic-typecheck pylint check

## v1.33.0 (2019-07-10)

### Features

 * git support for hosting models
 * allow custom model name during deploy

### Bug fixes and other changes

 * remove TODO comment on import-error Pylint check
 * enable wrong-import-position pylint check
 * Revert "change: enable wrong-import-position pylint check (#907)"
 * enable signature-differs pylint check
 * enable wrong-import-position pylint check
 * enable logging-not-lazy pylint check
 * reset default output path in Transformer.transform
 * Add ap-northeast-1 to Neo algorithms region map

## v1.32.2 (2019-07-08)

### Bug fixes and other changes

 * enable logging-format-interpolation pylint check
 * remove superfluous parens per Pylint rule

### Documentation changes

 * add pypi, rtd, black badges to readme

## v1.32.1 (2019-07-04)

### Bug fixes and other changes

 * correct code per len-as-condition Pylint check
 * tighten pylint config and expand C and R exceptions
 * Update displaytime.sh
 * fix notebook tests
 * separate unit, local mode, and notebook tests in different buildspecs

### Documentation changes

 * refactor the overview topic in the sphinx project

## v1.32.0 (2019-07-02)

### Features

 * support Endpoint_type for TF transform

### Bug fixes and other changes

 * fix git test in test_estimator.py
 * Add ap-northeast-1 to Neo algorithms region map

## v1.31.1 (2019-07-01)

### Bug fixes and other changes

 * print build execution time
 * remove unnecessary failure case tests
 * build spec improvements.

## v1.31.0 (2019-06-27)

### Features

 * use deep learning images

### Bug fixes and other changes

 * Update buildspec.yml
 * allow only one integration test run per time
 * remove unnecessary P3 tests from TFS integration tests
 * add pytest.mark.local_mode annotation to broken tests

## v1.30.0 (2019-06-25)

### Features

 * add TensorFlow 1.13 support
 * add git_config and git_clone, validate method

### Bug fixes and other changes

 * add pytest.mark.local_mode annotation to broken tests

## v1.29.0 (2019-06-24)

### Features

 * network isolation mode in training

### Bug fixes and other changes

 * Integrate black into development process
 * moving not canary TFS tests to local mode

## v1.28.3 (2019-06-20)

### Bug fixes and other changes

 * update Sagemaker Neo regions and instance families

### Documentation changes

 * fix punctuation in MXNet version list
 * clean up MXNet and TF documentation

## v1.28.2 (2019-06-19)

### Bug fixes and other changes

 * prevent race condition in vpc tests

## v1.28.1 (2019-06-17)

### Bug fixes and other changes

 * Update setup.py

## v1.28.0 (2019-06-17)

### Features

 * Add DataProcessing Fields for Batch Transform

## v1.27.0 (2019-06-11)

### Features

 * add wait argument to estimator deploy

### Bug fixes and other changes

 * fix logger creation in Chainer integ test script

## v1.26.0 (2019-06-10)

### Features

 * emit estimator transformer tags to model
 * Add extra_args to enable encrypted objects upload

### Bug fixes and other changes

 * downgrade c5 in integ tests and test all TF Script Mode images

### Documentation changes

 * include FrameworkModel and ModelPackage in API docs

## v1.25.1 (2019-06-06)

### Bug fixes and other changes

 * use unique job name in hyperparameter tuning test

## v1.25.0 (2019-06-03)

### Features

 * repack_model support dependencies and code location

### Bug fixes and other changes

 * skip p2 tests in ap-south-east
 * add better default transform job name handling within Transformer

### Documentation changes

 * TFS support for pre/processing functions

## v1.24.0 (2019-05-29)

### Features

 * add region check for Neo service

## v1.23.0 (2019-05-27)

### Features

 * support MXNet 1.4 with MMS

### Documentation changes

 * update using_sklearn.rst parameter name

## v1.22.0 (2019-05-23)

### Features

 * add encryption option to "record_set"

### Bug fixes and other changes

 * honor source_dir from S3

## v1.21.2 (2019-05-22)

### Bug fixes and other changes

 * set _current_job_name in attach()
 * emit training jobs tags to estimator

## v1.21.1 (2019-05-21)

### Bug fixes and other changes

 * repack model function works without source directory

## v1.21.0 (2019-05-20)

### Features

 * Support for TFS preprocessing

## v1.20.3 (2019-05-15)

### Bug fixes and other changes

 * run tests if buildspec.yml has been modified
 * skip local file check for TF requirements file when source_dir is an S3 URI

### Documentation changes

 * fix docs in regards to transform_fn for mxnet

## v1.20.2 (2019-05-13)

### Bug fixes and other changes

 * pin pytest version to 4.4.1 to avoid pluggy version conflict

## v1.20.1 (2019-05-09)

### Bug fixes and other changes

 * update TrainingInputMode with s3_input InputMode

## v1.20.0 (2019-05-08)

### Features

 * add RL Ray 0.6.5 support

### Bug fixes and other changes

 * prevent false positive PR test results
 * adjust Ray test script for Ray 0.6.5

## v1.19.1 (2019-05-06)

### Bug fixes and other changes

 * add py2 deprecation message for the deep learning framework images

## v1.19.0 (2019-04-30)

### Features

 * add document embedding support to Object2Vec algorithm

## v1.18.19 (2019-04-30)

### Bug fixes and other changes

 * skip p2/p3 tests in eu-central-1

## v1.18.18 (2019-04-29)

### Bug fixes and other changes

 * add automatic model tuning integ test for TF script mode

## v1.18.17 (2019-04-25)

### Bug fixes and other changes

 * use unique names for test training jobs

## v1.18.16 (2019-04-24)

### Bug fixes and other changes

 * add KMS key option for Endpoint Configs
 * skip p2 test in regions without p2s, freeze urllib3, and specify allow_pickle=True for numpy
 * use correct TF version in empty framework_version warning
 * remove logging level overrides

### Documentation changes

 * add environment setup instructions to CONTRIBUTING.md
 * add clarification around framework version constants
 * remove duplicate content from workflow readme
 * remove duplicate content from RL readme

## v1.18.15 (2019-04-18)

### Bug fixes and other changes

 * fix propagation of tags to SageMaker endpoint

## v1.18.14.post1 (2019-04-17)

### Documentation changes

 * remove duplicate content from Chainer readme

## v1.18.14.post0 (2019-04-15)

### Documentation changes

 * remove duplicate content from PyTorch readme and fix internal links

## v1.18.14 (2019-04-11)

### Bug fixes and other changes

 * make Local Mode export artifacts even after failure

## v1.18.13 (2019-04-10)

### Bug fixes and other changes

 * skip horovod p3 test in region with no p3
 * use unique training job names in TensorFlow script mode integ tests

## v1.18.12 (2019-04-08)

### Bug fixes and other changes

 * add integ test for tagging
 * use unique names for test training jobs
 * Wrap horovod code inside main function
 * add csv deserializer
 * restore notebook test

## v1.18.11 (2019-04-04)

### Bug fixes and other changes

 * local data source relative path includes the first directory
 * upgrade pylint and fix tagging with SageMaker models

### Documentation changes

 * add info about unique job names

## v1.18.10 (2019-04-03)

### Bug fixes and other changes

 * make start time, end time and period configurable in sagemaker.analytics.TrainingJobAnalytics

### Documentation changes

 * fix typo of argument spelling in linear learner docstrings

## v1.18.9.post1 (2019-04-02)

### Documentation changes

 * spelling error correction

## v1.18.9.post0 (2019-04-01)

### Documentation changes

 * move RL readme content into sphinx project

## v1.18.9 (2019-03-28)

### Bug fixes

 * hyperparameter query failure on script mode estimator attached to complete job

### Other changes

 * add EI support for TFS framework

### Documentation changes

 * add third-party libraries sections to using_chainer and using_pytorch topics

## v1.18.8 (2019-03-26)

### Bug fixes

 * fix ECR URI validation
 * remove unrestrictive principal * from KMS policy tests.

### Documentation changes

 * edit description of local mode in overview.rst
 * add table of contents to using_chainer topic
 * fix formatting for HyperparameterTuner.attach()

## v1.18.7 (2019-03-21)

### Other changes

 * add pytest marks for integ tests using local mode
 * add account number and unit tests for govcloud

### Documentation changes

 * move chainer readme content into sphinx and fix broken link in using_mxnet

## v1.18.6.post0 (2019-03-20)

### Documentation changes

 * add mandatory sagemaker_role argument to Local mode example.

## v1.18.6 (2019-03-20)

### Changes

 * enable new release process
 * Update inference pipelines documentation
 * Migrate content from workflow and pytorch readmes into sphinx project
 * Propagate Tags from estimator to model, endpoint, and endpoint config

## 1.18.5

* bug-fix: pass kms id as parameter for uploading code with Server side encryption
* feature: ``PipelineModel``: Create a Transformer from a PipelineModel
* bug-fix: ``AlgorithmEstimator``: Make SupportedHyperParameters optional
* feature: ``Hyperparameter``: Support scaling hyperparameters
* doc-fix: Remove duplicate content from main README.rst, /tensorflow/README.rst, and /sklearn/README.rst and add links to readthedocs content

## 1.18.4

* doc-fix: Remove incorrect parameter for EI TFS Python README
* feature: ``Predictor``: delete SageMaker model
* feature: ``PipelineModel``: delete SageMaker model
* bug-fix: Estimator.attach works with training jobs without hyperparameters
* doc-fix: remove duplicate content from mxnet/README.rst
* doc-fix: move overview content in main README into sphynx project
* bug-fix: pass accelerator_type in ``deploy`` for REST API TFS ``Model``
* doc-fix: move content from tf/README.rst into sphynx project
* doc-fix: move content from sklearn/README.rst into sphynx project
* doc-fix: Improve new developer experience in README
* feature: Add support for Coach 0.11.1 for Tensorflow

## 1.18.3.post1

* doc-fix: fix README for PyPI

## 1.18.3

* doc-fix: update information about saving models in the MXNet README
* doc-fix: change ReadTheDocs links from latest to stable
* doc-fix: add ``transform_fn`` information and fix ``input_fn`` signature in the MXNet README
* feature: add support for ``Predictor`` to delete endpoint configuration by default when calling ``delete_endpoint()``
* feature: add support for ``Model`` to delete SageMaker model
* feature: add support for ``Transformer`` to delete SageMaker model
* bug-fix: fix default account for SKLearnModel

## 1.18.2

* enhancement: Include SageMaker Notebook Instance version number in boto3 user agent, if available.
* feature: Support for updating existing endpoint

## 1.18.1

* enhancement: Add ``tuner`` to imports in ``sagemaker/__init__.py``

## 1.18.0

* bug-fix: Handle StopIteration in CloudWatch Logs retrieval
* feature: Update EI TensorFlow latest version to 1.12
* feature: Support for Horovod

## 1.17.2

* feature: HyperparameterTuner: support VPC config

## 1.17.1

* enhancement: Workflow: Specify tasks from which training/tuning operator to transform/deploy in related operators
* feature: Supporting inter-container traffic encryption flag

## 1.17.0

* bug-fix: Workflow: Revert appending Airflow retry id to default job name
* feature: support for Tensorflow 1.12
* feature: support for Tensorflow Serving 1.12
* bug-fix: Revert appending Airflow retry id to default job name
* bug-fix: Session: don't allow get_execution_role() to return an ARN that's not a role but has "role" in the name
* bug-fix: Remove ``__all__`` from ``__init__.py`` files
* doc-fix: Add TFRecord split type to docs
* doc-fix: Mention ``SM_HPS`` environment variable in MXNet README
* doc-fix: Specify that Local Mode supports only framework and BYO cases
* doc-fix: Add missing classes to API docs
* doc-fix: Add information on necessary AWS permissions
* bug-fix: Remove PyYAML to let docker-compose install the right version
* feature: Update TensorFlow latest version to 1.12
* enhancement: Add Model.transformer()
* bug-fix: HyperparameterTuner: make ``include_cls_metadata`` default to ``False`` for everything except Frameworks

## 1.16.3

* bug-fix: Local Mode: Allow support for SSH in local mode
* bug-fix: Workflow: Append retry id to default Airflow job name to avoid name collisions in retry
* bug-fix: Local Mode: No longer requires s3 permissions to run local entry point file
* feature: Estimators: add support for PyTorch 1.0.0
* bug-fix: Local Mode: Move dependency on sagemaker_s3_output from rl.estimator to model
* doc-fix: Fix quotes in estimator.py and model.py

## 1.16.2

* enhancement: Check for S3 paths being passed as entry point
* feature: Add support for AugmentedManifestFile and ShuffleConfig
* bug-fix: Add version bound for requests module to avoid conflicts with docker-compose and docker-py
* bug-fix: Remove unnecessary dependency tensorflow
* doc-fix: Change ``distribution`` to ``distributions``
* bug-fix: Increase docker-compose http timeout and health check timeout to 120.
* feature: Local Mode: Add support for intermediate output to a local directory.
* bug-fix: Update PyYAML version to avoid conflicts with docker-compose
* doc-fix: Correct the numbered list in the table of contents
* doc-fix: Add Airflow API documentation
* feature: HyperparameterTuner: add Early Stopping support

## 1.16.1.post1

* Documentation: add documentation for Reinforcement Learning Estimator.
* Documentation: update TensorFlow README for Script Mode

## 1.16.1

* feature: update boto3 to version 1.9.55

## 1.16.0

* feature: Add 0.10.1 coach version
* feature: Add support for SageMaker Neo
* feature: Estimators: Add RLEstimator to provide support for Reinforcement Learning
* feature: Add support for Amazon Elastic Inference
* feature: Add support for Algorithm Estimators and ModelPackages: includes support for AWS Marketplace
* feature: Add SKLearn Estimator to provide support for SciKit Learn
* feature: Add Amazon SageMaker Semantic Segmentation algorithm to the registry
* feature: Add support for SageMaker Inference Pipelines
* feature: Add support for SparkML serving container

## 1.15.2

* bug-fix: Fix FileNotFoundError for entry_point without source_dir
* doc-fix: Add missing feature 1.5.0 in change log
* doc-fix: Add README for airflow

## 1.15.1

* enhancement: Local Mode: add explicit pull for serving
* feature: Estimators: dependencies attribute allows export of additional libraries into the container
* feature: Add APIs to export Airflow transform and deploy config
* bug-fix: Allow code_location argument to be S3 URI in training_config API
* enhancement: Local Mode: add explicit pull for serving

## 1.15.0

* feature: Estimator: add script mode and Python 3 support for TensorFlow
* bug-fix: Changes to use correct S3 bucket and time range for dataframes in TrainingJobAnalytics.
* bug-fix: Local Mode: correctly handle the case where the model output folder doesn't exist yet
* feature: Add APIs to export Airflow training, tuning and model config
* doc-fix: Fix typos in tensorflow serving documentation
* doc-fix: Add estimator base classes to API docs
* feature: HyperparameterTuner: add support for Automatic Model Tuning's Warm Start Jobs
* feature: HyperparameterTuner: Make input channels optional
* feature: Add support for Chainer 5.0
* feature: Estimator: add support for MetricDefinitions
* feature: Estimators: add support for Amazon IP Insights algorithm

## 1.14.2

* bug-fix: support ``CustomAttributes`` argument in local mode ``invoke_endpoint`` requests
* enhancement: add ``content_type`` parameter to ``sagemaker.tensorflow.serving.Predictor``
* doc-fix: add TensorFlow Serving Container docs
* doc-fix: fix rendering error in README.rst
* enhancement: Local Mode: support optional input channels
* build: added pylint
* build: upgrade docker-compose to 1.23
* enhancement: Frameworks: update warning for not setting framework_version as we aren't planning a breaking change anymore
* feature: Estimator: add script mode and Python 3 support for TensorFlow
* enhancement: Session: remove hardcoded 'training' from job status error message
* bug-fix: Updated Cloudwatch namespace for metrics in TrainingJobsAnalytics
* bug-fix: Changes to use correct s3 bucket and time range for dataframes in TrainingJobAnalytics.
* enhancement: Remove MetricDefinition lookup via tuning job in TrainingJobAnalytics

## 1.14.1

* feature: Estimators: add support for Amazon Object2Vec algorithm

## 1.14.0

* feature: add support for sagemaker-tensorflow-serving container
* feature: Estimator: make input channels optional

## 1.13.0

* feature: Estimator: add input mode to training channels
* feature: Estimator: add model_uri and model_channel_name parameters
* enhancement: Local Mode: support output_path. Can be either file:// or s3://
* enhancement: Added image uris for SageMaker built-in algorithms for SIN/LHR/BOM/SFO/YUL
* feature: Estimators: add support for MXNet 1.3.0, which introduces a new training script format
* feature: Documentation: add explanation for the new training script format used with MXNet
* feature: Estimators: add ``distributions`` for customizing distributed training with the new training script format

## 1.12.0

* feature: add support for TensorFlow 1.11.0

## 1.11.3

* feature: Local Mode: Add support for Batch Inference
* feature: Add timestamp to secondary status in training job output
* bug-fix: Local Mode: Set correct default values for additional_volumes and additional_env_vars
* enhancement: Local Mode: support nvidia-docker2 natively
* warning: Frameworks: add warning for upcoming breaking change that makes framework_version required

## 1.11.2

* enhancement: Enable setting VPC config when creating/deploying models
* enhancement: Local Mode: accept short lived credentials with a warning message
* bug-fix: Local Mode: pass in job name as parameter for training environment variable

## 1.11.1

* enhancement: Local Mode: add training environment variables for AWS region and job name
* doc-fix: Instruction on how to use preview version of PyTorch - 1.0.0.dev.
* doc-fix: add role to MXNet estimator example in readme
* bug-fix: default TensorFlow json serializer accepts dict of numpy arrays

## 1.11.0

* bug-fix: setting health check timeout limit on local mode to 30s
* bug-fix: make Hyperparameters in local mode optional.
* enhancement: add support for volume KMS key to Transformer
* feature: add support for GovCloud

## 1.10.1

* feature: add train_volume_kms_key parameter to Estimator classes
* doc-fix: add deprecation warning for current MXNet training script format
* doc-fix: add docs on deploying TensorFlow model directly from existing model
* doc-fix: fix code example for using Gzip compression for TensorFlow training data

## 1.10.0

* feature: add support for TensorFlow 1.10.0

## 1.9.3.1

* doc-fix: fix rst warnings in README.rst

## 1.9.3

* bug-fix: Local Mode: Create output/data directory expected by SageMaker Container.
* bug-fix: Estimator accepts the vpc configs made capable by 1.9.1

## 1.9.2

* feature: add support for TensorFlow 1.9

## 1.9.1

* bug-fix: Estimators: Fix serialization of single records
* bug-fix: deprecate enable_cloudwatch_metrics from Framework Estimators.
* enhancement: Enable VPC config in training job creation

## 1.9.0

* feature: Estimators: add support for MXNet 1.2.1

## 1.8.0

* bug-fix: removing PCA from tuner
* feature: Estimators: add support for Amazon k-nearest neighbors(KNN) algorithm

## 1.7.2

* bug-fix: Prediction output for the TF_JSON_SERIALIZER
* enhancement: Add better training job status report

## 1.7.1

* bug-fix: get_execution_role no longer fails if user can't call get_role
* bug-fix: Session: use existing model instead of failing during ``create_model()``
* enhancement: Estimator: allow for different role from the Estimator's when creating a Model or Transformer

## 1.7.0

* feature: Transformer: add support for batch transform jobs
* feature: Documentation: add instructions for using Pipe Mode with TensorFlow

## 1.6.1

* feature: Added multiclass classification support for linear learner algorithm.

## 1.6.0

* feature: Add Chainer 4.1.0 support

## 1.5.4

* feature: Added Docker Registry for all 1p algorithms in amazon_estimator.py
* feature: Added get_image_uri method for 1p algorithms in amazon_estimator.py
* Support SageMaker algorithms in FRA and SYD regions

## 1.5.3

* bug-fix: Can create TrainingJobAnalytics object without specifying metric_names.
* bug-fix: Session: include role path in ``get_execution_role()`` result
* bug-fix: Local Mode: fix RuntimeError handling

## 1.5.2

* Support SageMaker algorithms in ICN region

## 1.5.1

* enhancement: Let Framework models reuse code uploaded by Framework estimators
* enhancement: Unify generation of model uploaded code location
* feature: Change minimum required scipy from 1.0.0 to 0.19.0
* feature: Allow all Framework Estimators to use a custom docker image.
* feature: Option to add Tags on SageMaker Endpoints

## 1.5.0

* feature: Add Support for PyTorch Framework
* feature: Estimators: add support for TensorFlow 1.7.0
* feature: Estimators: add support for TensorFlow 1.8.0
* feature: Allow Local Serving of Models in S3
* enhancement: Allow option for ``HyperparameterTuner`` to not include estimator metadata in job
* bug-fix: Estimators: Join tensorboard thread after fitting

## 1.4.2

* bug-fix: Estimators: Fix attach for LDA
* bug-fix: Estimators: allow code_location to have no key prefix
* bug-fix: Local Mode: Fix s3 training data download when there is a trailing slash

## 1.4.1

* bug-fix: Local Mode: Fix for non Framework containers

## 1.4.0

* bug-fix: Remove __all__ and add noqa in __init__
* bug-fix: Estimators: Change max_iterations hyperparameter key for KMeans
* bug-fix: Estimators: Remove unused argument job_details for ``EstimatorBase.attach()``
* bug-fix: Local Mode: Show logs in Jupyter notebooks
* feature: HyperparameterTuner: Add support for hyperparameter tuning jobs
* feature: Analytics: Add functions for metrics in Training and Hyperparameter Tuning jobs
* feature: Estimators: add support for tagging training jobs

## 1.3.0

* feature: Add chainer

## 1.2.5

* bug-fix: Change module names to string type in __all__
* feature: Save training output files in local mode
* bug-fix: tensorflow-serving-api: SageMaker does not conflict with tensorflow-serving-api module version
* feature: Local Mode: add support for local training data using file://
* feature: Updated TensorFlow Serving api protobuf files
* bug-fix: No longer poll for logs from stopped training jobs

## 1.2.4

* feature: Estimators: add support for Amazon Random Cut Forest algorithm

## 1.2.3

* bug-fix: Fix local mode not using the right s3 bucket

## 1.2.2

* bug-fix: Estimators: fix valid range of hyper-parameter 'loss' in linear learner

## 1.2.1

* bug-fix: Change Local Mode to use a sagemaker-local docker network

## 1.2.0

* feature: Add Support for Local Mode
* feature: Estimators: add support for TensorFlow 1.6.0
* feature: Estimators: add support for MXNet 1.1.0
* feature: Frameworks: Use more idiomatic ECR repository naming scheme

## 1.1.3

* bug-fix: TensorFlow: Display updated data correctly for TensorBoard launched from ``run_tensorboard_locally=True``
* feature: Tests: create configurable ``sagemaker_session`` pytest fixture for all integration tests
* bug-fix: Estimators: fix inaccurate hyper-parameters in kmeans, pca and linear learner
* feature: Estimators: Add new hyperparameters for linear learner.

## 1.1.2

* bug-fix: Estimators: do not call create bucket if data location is provided

## 1.1.1

* feature: Estimators: add ``requirements.txt`` support for TensorFlow

## 1.1.0

* feature: Estimators: add support for TensorFlow-1.5.0
* feature: Estimators: add support for MXNet-1.0.0
* feature: Tests: use ``sagemaker_timestamp`` when creating endpoint names in integration tests
* feature: Session: print out billable seconds after training completes
* bug-fix: Estimators: fix LinearLearner and add unit tests
* bug-fix: Tests: fix timeouts for PCA async integration test
* feature: Predictors: allow ``predictor.predict()`` in the JSON serializer to accept dictionaries

## 1.0.4

* feature: Estimators: add support for Amazon Neural Topic Model(NTM) algorithm
* feature: Documentation: fix description of an argument of sagemaker.session.train
* feature: Documentation: add FM and LDA to the documentation
* feature: Estimators: add support for async fit
* bug-fix: Estimators: fix estimator role expansion

## 1.0.3

* feature: Estimators: add support for Amazon LDA algorithm
* feature: Hyperparameters: add data_type to hyperparameters
* feature: Documentation: update TensorFlow examples following API change
* feature: Session: support multi-part uploads
* feature: add new SageMaker CLI

## 1.0.2

* feature: Estimators: add support for Amazon FactorizationMachines algorithm
* feature: Session: correctly handle TooManyBuckets error_code in default_bucket method
* feature: Tests: add training failure tests for TF and MXNet
* feature: Documentation: show how to make predictions against existing endpoint
* feature: Estimators: implement write_spmatrix_to_sparse_tensor to support any scipy.sparse matrix

## 1.0.1

* api-change: Model: Remove support for 'supplemental_containers' when creating Model
* feature: Documentation: multiple updates
* feature: Tests: ignore tests data in tox.ini, increase timeout for endpoint creation, capture exceptions during endpoint deletion, tests for input-output functions
* feature: Logging: change to describe job every 30s when showing logs
* feature: Session: use custom user agent at all times
* feature: Setup: add travis file

## 1.0.0

* Initial commit<|MERGE_RESOLUTION|>--- conflicted
+++ resolved
@@ -1,6 +1,79 @@
 # Changelog
 
-<<<<<<< HEAD
+## v1.72.0 (2020-07-29)
+
+### Features
+
+ * Neo: Add Granular Target Description support for compilation
+
+### Documentation Changes
+
+ * Add xgboost doc on bring your own model
+ * fix typos on processing docs
+
+## v1.71.1 (2020-07-27)
+
+### Bug Fixes and Other Changes
+
+ * remove redundant information from the user_agent string.
+
+### Testing and Release Infrastructure
+
+ * use unique model name in TFS integ tests
+ * use pytest-cov instead of coverage
+
+## v1.71.0 (2020-07-23)
+
+### Features
+
+ * Add mpi support for mxnet estimator api
+
+### Bug Fixes and Other Changes
+
+ * use 'sagemaker' logger instead of root logger
+ * account for "py36" and "py37" in image tag parsing
+
+## v1.70.2 (2020-07-22)
+
+### Bug Fixes and Other Changes
+
+ * convert network_config in processing_config to dict
+
+### Documentation Changes
+
+ * Add ECR URI Estimator example
+
+## v1.70.1 (2020-07-21)
+
+### Bug Fixes and Other Changes
+
+ * Nullable fields in processing_config
+
+## v1.70.0 (2020-07-20)
+
+### Features
+
+ * Add model monitor support for us-gov-west-1
+ * support TFS 2.2
+
+### Bug Fixes and Other Changes
+
+ * reshape Artifacts into data frame in ExperimentsAnalytics
+
+### Documentation Changes
+
+ * fix MXNet version info for requirements.txt support
+
+## v1.69.0 (2020-07-09)
+
+### Features
+
+ * Add ModelClientConfig Fields for Batch Transform
+
+### Documentation Changes
+
+ * add KFP Processing component
+
 ## v2.0.0.rc1 (2020-07-08)
 
 ### Breaking Changes
@@ -57,81 +130,6 @@
  * clean up pickle.load logic in integ tests
  * use fixture for Python version in framework integ tests
  * remove assumption of Python 2 unit test runs
-=======
-## v1.72.0 (2020-07-29)
-
-### Features
-
- * Neo: Add Granular Target Description support for compilation
-
-### Documentation Changes
-
- * Add xgboost doc on bring your own model
- * fix typos on processing docs
-
-## v1.71.1 (2020-07-27)
-
-### Bug Fixes and Other Changes
-
- * remove redundant information from the user_agent string.
-
-### Testing and Release Infrastructure
-
- * use unique model name in TFS integ tests
- * use pytest-cov instead of coverage
-
-## v1.71.0 (2020-07-23)
-
-### Features
-
- * Add mpi support for mxnet estimator api
-
-### Bug Fixes and Other Changes
-
- * use 'sagemaker' logger instead of root logger
- * account for "py36" and "py37" in image tag parsing
-
-## v1.70.2 (2020-07-22)
-
-### Bug Fixes and Other Changes
-
- * convert network_config in processing_config to dict
-
-### Documentation Changes
-
- * Add ECR URI Estimator example
-
-## v1.70.1 (2020-07-21)
-
-### Bug Fixes and Other Changes
-
- * Nullable fields in processing_config
-
-## v1.70.0 (2020-07-20)
-
-### Features
-
- * Add model monitor support for us-gov-west-1
- * support TFS 2.2
-
-### Bug Fixes and Other Changes
-
- * reshape Artifacts into data frame in ExperimentsAnalytics
-
-### Documentation Changes
-
- * fix MXNet version info for requirements.txt support
-
-## v1.69.0 (2020-07-09)
-
-### Features
-
- * Add ModelClientConfig Fields for Batch Transform
-
-### Documentation Changes
-
- * add KFP Processing component
->>>>>>> e774fcf3
 
 ## v1.68.0 (2020-07-07)
 
